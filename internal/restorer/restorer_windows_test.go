--- conflicted
+++ resolved
@@ -1,835 +1,826 @@
-//go:build windows
-// +build windows
-
-package restorer
-
-import (
-	"context"
-<<<<<<< HEAD
-	"encoding/json"
-	"math"
-	"os"
-	"path"
-=======
-	"math"
-	"os"
-	"path"
-	"path/filepath"
->>>>>>> 1743de53
-	"syscall"
-	"testing"
-	"time"
-	"unsafe"
-
-	"github.com/restic/restic/internal/errors"
-	"github.com/restic/restic/internal/repository"
-	"github.com/restic/restic/internal/restic"
-<<<<<<< HEAD
-	"github.com/restic/restic/internal/test"
-=======
->>>>>>> 1743de53
-	rtest "github.com/restic/restic/internal/test"
-	"golang.org/x/sync/errgroup"
-	"golang.org/x/sys/windows"
-)
-
-func getBlockCount(t *testing.T, filename string) int64 {
-	libkernel32 := windows.NewLazySystemDLL("kernel32.dll")
-	err := libkernel32.Load()
-	rtest.OK(t, err)
-	proc := libkernel32.NewProc("GetCompressedFileSizeW")
-	err = proc.Find()
-	rtest.OK(t, err)
-
-	namePtr, err := syscall.UTF16PtrFromString(filename)
-	rtest.OK(t, err)
-
-	result, _, _ := proc.Call(uintptr(unsafe.Pointer(namePtr)), 0)
-
-	const invalidFileSize = uintptr(4294967295)
-	if result == invalidFileSize {
-		return -1
-	}
-
-	return int64(math.Ceil(float64(result) / 512))
-}
-
-<<<<<<< HEAD
-type DataStreamInfo struct {
-	name string
-	data string
-}
-
-type NodeInfo struct {
-	DataStreamInfo
-	parentDir   string
-	attributes  FileAttributes
-	Exists      bool
-	IsDirectory bool
-}
-
-func TestFileAttributeCombination(t *testing.T) {
-	testFileAttributeCombination(t, false)
-}
-
-func TestEmptyFileAttributeCombination(t *testing.T) {
-	testFileAttributeCombination(t, true)
-}
-
-func testFileAttributeCombination(t *testing.T, isEmpty bool) {
-	t.Parallel()
-	//Generate combination of 5 attributes.
-	attributeCombinations := generateCombinations(5, []bool{})
-
-	fileName := "TestFile.txt"
-	// Iterate through each attribute combination
-	for _, attr1 := range attributeCombinations {
-
-		//Set up the required file information
-		fileInfo := NodeInfo{
-			DataStreamInfo: getDataStreamInfo(isEmpty, fileName),
-			parentDir:      "dir",
-			attributes:     getFileAttributes(attr1),
-			Exists:         false,
-		}
-
-		//Get the current test name
-		testName := getCombinationTestName(fileInfo, fileName, fileInfo.attributes)
-
-		//Run test
-		t.Run(testName, func(t *testing.T) {
-			mainFilePath := runAttributeTests(t, fileInfo, fileInfo.attributes)
-
-			verifyFileRestores(isEmpty, mainFilePath, t, fileInfo)
-		})
-	}
-}
-
-func generateCombinations(n int, prefix []bool) [][]bool {
-	if n == 0 {
-		// Return a slice containing the current permutation
-		return [][]bool{append([]bool{}, prefix...)}
-	}
-
-	// Generate combinations with True
-	prefixTrue := append(prefix, true)
-	permsTrue := generateCombinations(n-1, prefixTrue)
-
-	// Generate combinations with False
-	prefixFalse := append(prefix, false)
-	permsFalse := generateCombinations(n-1, prefixFalse)
-
-	// Combine combinations with True and False
-	return append(permsTrue, permsFalse...)
-}
-
-func getDataStreamInfo(isEmpty bool, fileName string) DataStreamInfo {
-	var dataStreamInfo DataStreamInfo
-	if isEmpty {
-		dataStreamInfo = DataStreamInfo{
-			name: fileName,
-		}
-	} else {
-		dataStreamInfo = DataStreamInfo{
-			name: fileName,
-			data: "Main file data stream.",
-		}
-	}
-	return dataStreamInfo
-}
-
-func getFileAttributes(values []bool) FileAttributes {
-	return FileAttributes{
-		ReadOnly:  values[0],
-		Hidden:    values[1],
-		System:    values[2],
-		Archive:   values[3],
-		Encrypted: values[4],
-	}
-}
-
-func getCombinationTestName(fi NodeInfo, fileName string, overwriteAttr FileAttributes) string {
-	if fi.attributes.ReadOnly {
-		fileName += "-ReadOnly"
-	}
-	if fi.attributes.Hidden {
-		fileName += "-Hidden"
-	}
-	if fi.attributes.System {
-		fileName += "-System"
-	}
-	if fi.attributes.Archive {
-		fileName += "-Archive"
-	}
-	if fi.attributes.Encrypted {
-		fileName += "-Encrypted"
-	}
-	if fi.Exists {
-		fileName += "-Overwrite"
-		if overwriteAttr.ReadOnly {
-			fileName += "-R"
-		}
-		if overwriteAttr.Hidden {
-			fileName += "-H"
-		}
-		if overwriteAttr.System {
-			fileName += "-S"
-		}
-		if overwriteAttr.Archive {
-			fileName += "-A"
-		}
-		if overwriteAttr.Encrypted {
-			fileName += "-E"
-		}
-	}
-	return fileName
-}
-
-func runAttributeTests(t *testing.T, fileInfo NodeInfo, existingFileAttr FileAttributes) string {
-	testDir := t.TempDir()
-	res, _ := setupWithFileAttributes(t, fileInfo, testDir, existingFileAttr)
-
-	ctx, cancel := context.WithCancel(context.Background())
-	defer cancel()
-
-	err := res.RestoreTo(ctx, testDir)
-	rtest.OK(t, err)
-
-	mainFilePath := path.Join(testDir, fileInfo.parentDir, fileInfo.name)
-	//Verify restore
-	verifyFileAttributes(t, mainFilePath, fileInfo.attributes)
-	return mainFilePath
-}
-
-func setupWithFileAttributes(t *testing.T, nodeInfo NodeInfo, testDir string, existingFileAttr FileAttributes) (*Restorer, []int) {
-	t.Helper()
-	if nodeInfo.Exists {
-		if !nodeInfo.IsDirectory {
-			err := os.MkdirAll(path.Join(testDir, nodeInfo.parentDir), os.ModeDir)
-			rtest.OK(t, err)
-			filepath := path.Join(testDir, nodeInfo.parentDir, nodeInfo.name)
-			if existingFileAttr.Encrypted {
-				err := createEncryptedFileWriteData(filepath, nodeInfo)
-				rtest.OK(t, err)
-			} else {
-				// Write the data to the file
-				file, err := os.OpenFile(path.Clean(filepath), os.O_CREATE|os.O_TRUNC|os.O_WRONLY, 0600)
-				rtest.OK(t, err)
-				_, err = file.Write([]byte(nodeInfo.data))
-				rtest.OK(t, err)
-
-				err = file.Close()
-				rtest.OK(t, err)
-			}
-		} else {
-			err := os.MkdirAll(path.Join(testDir, nodeInfo.parentDir, nodeInfo.name), os.ModeDir)
-			rtest.OK(t, err)
-		}
-
-		pathPointer, err := syscall.UTF16PtrFromString(path.Join(testDir, nodeInfo.parentDir, nodeInfo.name))
-		rtest.OK(t, err)
-		syscall.SetFileAttributes(pathPointer, getAttributeValue(&existingFileAttr))
-	}
-
-	index := 0
-
-	order := []int{}
-	streams := []DataStreamInfo{}
-	if !nodeInfo.IsDirectory {
-		order = append(order, index)
-		index++
-		streams = append(streams, nodeInfo.DataStreamInfo)
-	}
-	return setup(t, getNodes(nodeInfo.parentDir, nodeInfo.name, order, streams, nodeInfo.IsDirectory, &nodeInfo.attributes)), order
-}
-
-func createEncryptedFileWriteData(filepath string, fileInfo NodeInfo) (err error) {
-	var ptr *uint16
-	if ptr, err = windows.UTF16PtrFromString(filepath); err != nil {
-		return err
-	}
-	var handle windows.Handle
-	//Create the file with encrypted flag
-	if handle, err = windows.CreateFile(ptr, uint32(windows.GENERIC_READ|windows.GENERIC_WRITE), uint32(windows.FILE_SHARE_READ), nil, uint32(windows.CREATE_ALWAYS), windows.FILE_ATTRIBUTE_ENCRYPTED, 0); err != nil {
-		return err
-	}
-	//Write data to file
-	if _, err = windows.Write(handle, []byte(fileInfo.data)); err != nil {
-		return err
-	}
-	//Close handle
-	return windows.CloseHandle(handle)
-}
-
-func setup(t *testing.T, nodesMap map[string]Node) *Restorer {
-	repo := repository.TestRepository(t)
-	getFileAttributes := func(attr *FileAttributes, isDir bool) (genericAttributes map[restic.GenericAttributeType]json.RawMessage) {
-		if attr == nil {
-			return
-		}
-
-		fileattr := getAttributeValue(attr)
-
-		if isDir {
-			//If the node is a directory add FILE_ATTRIBUTE_DIRECTORY to attributes
-			fileattr |= windows.FILE_ATTRIBUTE_DIRECTORY
-		}
-		attrs, err := restic.WindowsAttrsToGenericAttributes(restic.WindowsAttributes{FileAttributes: &fileattr})
-		test.OK(t, err)
-		return attrs
-	}
-	sn, _ := saveSnapshot(t, repo, Snapshot{
-		Nodes: nodesMap,
-	}, getFileAttributes)
-	res := NewRestorer(repo, sn, false, nil)
-	return res
-}
-
-func getAttributeValue(attr *FileAttributes) uint32 {
-	var fileattr uint32
-	if attr.ReadOnly {
-		fileattr |= windows.FILE_ATTRIBUTE_READONLY
-	}
-	if attr.Hidden {
-		fileattr |= windows.FILE_ATTRIBUTE_HIDDEN
-	}
-	if attr.Encrypted {
-		fileattr |= windows.FILE_ATTRIBUTE_ENCRYPTED
-	}
-	if attr.Archive {
-		fileattr |= windows.FILE_ATTRIBUTE_ARCHIVE
-	}
-	if attr.System {
-		fileattr |= windows.FILE_ATTRIBUTE_SYSTEM
-	}
-	return fileattr
-}
-
-func getNodes(dir string, mainNodeName string, order []int, streams []DataStreamInfo, isDirectory bool, attributes *FileAttributes) map[string]Node {
-	var mode os.FileMode
-	if isDirectory {
-		mode = os.FileMode(2147484159)
-	} else {
-		if attributes != nil && attributes.ReadOnly {
-			mode = os.FileMode(0o444)
-		} else {
-			mode = os.FileMode(0o666)
-		}
-	}
-
-	getFileNodes := func() map[string]Node {
-		nodes := map[string]Node{}
-		if isDirectory {
-			//Add a directory node at the same level as the other streams
-			nodes[mainNodeName] = Dir{
-				ModTime:    time.Now(),
-				attributes: attributes,
-				Mode:       mode,
-			}
-		}
-
-		if len(streams) > 0 {
-			for _, index := range order {
-				stream := streams[index]
-
-				var attr *FileAttributes = nil
-				if mainNodeName == stream.name {
-					attr = attributes
-				} else if attributes != nil && attributes.Encrypted {
-					//Set encrypted attribute
-					attr = &FileAttributes{Encrypted: true}
-				}
-
-				nodes[stream.name] = File{
-					ModTime:    time.Now(),
-					Data:       stream.data,
-					Mode:       mode,
-					attributes: attr,
-				}
-			}
-		}
-		return nodes
-	}
-
-	return map[string]Node{
-		dir: Dir{
-			Mode:    normalizeFileMode(0750 | mode),
-			ModTime: time.Now(),
-			Nodes:   getFileNodes(),
-		},
-	}
-}
-
-func verifyFileAttributes(t *testing.T, mainFilePath string, attr FileAttributes) {
-	ptr, err := windows.UTF16PtrFromString(mainFilePath)
-	rtest.OK(t, err)
-	//Get file attributes using syscall
-	fileAttributes, err := syscall.GetFileAttributes(ptr)
-	rtest.OK(t, err)
-	//Test positive and negative scenarios
-	if attr.ReadOnly {
-		rtest.Assert(t, fileAttributes&windows.FILE_ATTRIBUTE_READONLY != 0, "Expected read only attibute.")
-	} else {
-		rtest.Assert(t, fileAttributes&windows.FILE_ATTRIBUTE_READONLY == 0, "Unexpected read only attibute.")
-	}
-	if attr.Hidden {
-		rtest.Assert(t, fileAttributes&windows.FILE_ATTRIBUTE_HIDDEN != 0, "Expected hidden attibute.")
-	} else {
-		rtest.Assert(t, fileAttributes&windows.FILE_ATTRIBUTE_HIDDEN == 0, "Unexpected hidden attibute.")
-	}
-	if attr.System {
-		rtest.Assert(t, fileAttributes&windows.FILE_ATTRIBUTE_SYSTEM != 0, "Expected system attibute.")
-	} else {
-		rtest.Assert(t, fileAttributes&windows.FILE_ATTRIBUTE_SYSTEM == 0, "Unexpected system attibute.")
-	}
-	if attr.Archive {
-		rtest.Assert(t, fileAttributes&windows.FILE_ATTRIBUTE_ARCHIVE != 0, "Expected archive attibute.")
-	} else {
-		rtest.Assert(t, fileAttributes&windows.FILE_ATTRIBUTE_ARCHIVE == 0, "Unexpected archive attibute.")
-	}
-	if attr.Encrypted {
-		rtest.Assert(t, fileAttributes&windows.FILE_ATTRIBUTE_ENCRYPTED != 0, "Expected encrypted attibute.")
-	} else {
-		rtest.Assert(t, fileAttributes&windows.FILE_ATTRIBUTE_ENCRYPTED == 0, "Unexpected encrypted attibute.")
-	}
-}
-
-func verifyFileRestores(isEmpty bool, mainFilePath string, t *testing.T, fileInfo NodeInfo) {
-	if isEmpty {
-		_, err1 := os.Stat(mainFilePath)
-		rtest.Assert(t, !errors.Is(err1, os.ErrNotExist), "The file "+fileInfo.name+" does not exist")
-	} else {
-
-		verifyMainFileRestore(t, mainFilePath, fileInfo)
-	}
-}
-
-func verifyMainFileRestore(t *testing.T, mainFilePath string, fileInfo NodeInfo) {
-	fi, err1 := os.Stat(mainFilePath)
-	rtest.Assert(t, !errors.Is(err1, os.ErrNotExist), "The file "+fileInfo.name+" does not exist")
-
-	size := fi.Size()
-	rtest.Assert(t, size > 0, "The file "+fileInfo.name+" exists but is empty")
-
-	content, err := os.ReadFile(mainFilePath)
-	rtest.OK(t, err)
-	rtest.Assert(t, string(content) == fileInfo.data, "The file "+fileInfo.name+" exists but the content is not overwritten")
-}
-
-func TestDirAttributeCombination(t *testing.T) {
-	t.Parallel()
-	attributeCombinations := generateCombinations(4, []bool{})
-
-	dirName := "TestDir"
-	// Iterate through each attribute combination
-	for _, attr1 := range attributeCombinations {
-
-		//Set up the required directory information
-		dirInfo := NodeInfo{
-			DataStreamInfo: DataStreamInfo{
-				name: dirName,
-			},
-			parentDir:   "dir",
-			attributes:  getDirFileAttributes(attr1),
-			Exists:      false,
-			IsDirectory: true,
-		}
-
-		//Get the current test name
-		testName := getCombinationTestName(dirInfo, dirName, dirInfo.attributes)
-
-		//Run test
-		t.Run(testName, func(t *testing.T) {
-			mainDirPath := runAttributeTests(t, dirInfo, dirInfo.attributes)
-
-			//Check directory exists
-			_, err1 := os.Stat(mainDirPath)
-			rtest.Assert(t, !errors.Is(err1, os.ErrNotExist), "The directory "+dirInfo.name+" does not exist")
-		})
-	}
-}
-
-func getDirFileAttributes(values []bool) FileAttributes {
-	return FileAttributes{
-		// readonly not valid for directories
-		Hidden:    values[0],
-		System:    values[1],
-		Archive:   values[2],
-		Encrypted: values[3],
-	}
-}
-
-func TestFileAttributeCombinationsOverwrite(t *testing.T) {
-	testFileAttributeCombinationsOverwrite(t, false)
-}
-
-func TestEmptyFileAttributeCombinationsOverwrite(t *testing.T) {
-	testFileAttributeCombinationsOverwrite(t, true)
-}
-
-func testFileAttributeCombinationsOverwrite(t *testing.T, isEmpty bool) {
-	t.Parallel()
-	//Get attribute combinations
-	attributeCombinations := generateCombinations(5, []bool{})
-	//Get overwrite file attribute combinations
-	overwriteCombinations := generateCombinations(5, []bool{})
-
-	fileName := "TestOverwriteFile"
-
-	//Iterate through each attribute combination
-	for _, attr1 := range attributeCombinations {
-
-		fileInfo := NodeInfo{
-			DataStreamInfo: getDataStreamInfo(isEmpty, fileName),
-			parentDir:      "dir",
-			attributes:     getFileAttributes(attr1),
-			Exists:         true,
-		}
-
-		overwriteFileAttributes := []FileAttributes{}
-
-		for _, overwrite := range overwriteCombinations {
-			overwriteFileAttributes = append(overwriteFileAttributes, getFileAttributes(overwrite))
-		}
-
-		//Iterate through each overwrite attribute combination
-		for _, overwriteFileAttr := range overwriteFileAttributes {
-			//Get the test name
-			testName := getCombinationTestName(fileInfo, fileName, overwriteFileAttr)
-
-			//Run test
-			t.Run(testName, func(t *testing.T) {
-				mainFilePath := runAttributeTests(t, fileInfo, overwriteFileAttr)
-
-				verifyFileRestores(isEmpty, mainFilePath, t, fileInfo)
-			})
-		}
-	}
-}
-
-func TestDirAttributeCombinationsOverwrite(t *testing.T) {
-	t.Parallel()
-	//Get attribute combinations
-	attributeCombinations := generateCombinations(4, []bool{})
-	//Get overwrite dir attribute combinations
-	overwriteCombinations := generateCombinations(4, []bool{})
-
-	dirName := "TestOverwriteDir"
-
-	//Iterate through each attribute combination
-	for _, attr1 := range attributeCombinations {
-
-		dirInfo := NodeInfo{
-			DataStreamInfo: DataStreamInfo{
-				name: dirName,
-			},
-			parentDir:   "dir",
-			attributes:  getDirFileAttributes(attr1),
-			Exists:      true,
-			IsDirectory: true,
-		}
-
-		overwriteDirFileAttributes := []FileAttributes{}
-
-		for _, overwrite := range overwriteCombinations {
-			overwriteDirFileAttributes = append(overwriteDirFileAttributes, getDirFileAttributes(overwrite))
-		}
-
-		//Iterate through each overwrite attribute combinations
-		for _, overwriteDirAttr := range overwriteDirFileAttributes {
-			//Get the test name
-			testName := getCombinationTestName(dirInfo, dirName, overwriteDirAttr)
-
-			//Run test
-			t.Run(testName, func(t *testing.T) {
-				mainDirPath := runAttributeTests(t, dirInfo, dirInfo.attributes)
-
-				//Check directory exists
-				_, err1 := os.Stat(mainDirPath)
-				rtest.Assert(t, !errors.Is(err1, os.ErrNotExist), "The directory "+dirInfo.name+" does not exist")
-			})
-		}
-	}
-=======
-type AdsTestInfo struct {
-	dirName         string
-	fileOrder       []int
-	fileStreamNames []string
-	Overwrite       bool
-}
-
-type NamedNode struct {
-	name string
-	node Node
-}
-
-type OrderedSnapshot struct {
-	nodes []NamedNode
-}
-
-type OrderedDir struct {
-	Nodes   []NamedNode
-	Mode    os.FileMode
-	ModTime time.Time
-}
-
-func TestOrderedAdsFile(t *testing.T) {
-
-	files := []string{"mainadsfile.text", "mainadsfile.text:datastream1:$DATA", "mainadsfile.text:datastream2:$DATA"}
-	dataArray := []string{"Main file data.", "First data stream.", "Second data stream."}
-	var tests = map[string]AdsTestInfo{
-		"main-stream-first": {
-			dirName: "dir", fileStreamNames: files,
-			fileOrder: []int{0, 1, 2},
-		},
-		"second-stream-first": {
-			dirName: "dir", fileStreamNames: files,
-			fileOrder: []int{1, 0, 2},
-		},
-		"main-stream-first-already-exists": {
-			dirName: "dir", fileStreamNames: files,
-			fileOrder: []int{0, 1, 2},
-			Overwrite: true,
-		},
-		"second-stream-first-already-exists": {
-			dirName: "dir", fileStreamNames: files,
-			fileOrder: []int{1, 0, 2},
-			Overwrite: true,
-		},
-	}
-
-	ctx, cancel := context.WithCancel(context.Background())
-	defer cancel()
-	for name, test := range tests {
-		t.Run(name, func(t *testing.T) {
-			tempdir := rtest.TempDir(t)
-
-			nodes := getOrderedAdsNodes(test.dirName, test.fileOrder, test.fileStreamNames[:], dataArray)
-
-			res := setup(t, nodes)
-
-			if test.Overwrite {
-
-				os.Mkdir(path.Join(tempdir, test.dirName), os.ModeDir)
-				//Create existing files
-				for _, f := range files {
-					data := []byte("This is some dummy data.")
-
-					filepath := path.Join(tempdir, test.dirName, f)
-					// Write the data to the file
-					err := os.WriteFile(path.Clean(filepath), data, 0644)
-					rtest.OK(t, err)
-				}
-			}
-
-			res.SelectFilter = adsConflictFilter
-
-			err := res.RestoreTo(ctx, tempdir)
-			rtest.OK(t, err)
-
-			for _, fileIndex := range test.fileOrder {
-				currentFile := test.fileStreamNames[fileIndex]
-
-				fp := path.Join(tempdir, test.dirName, currentFile)
-
-				fi, err1 := os.Stat(fp)
-				rtest.Assert(t, !errors.Is(err1, os.ErrNotExist), "The file "+currentFile+" does not exist")
-
-				size := fi.Size()
-				rtest.Assert(t, size > 0, "The file "+currentFile+" exists but is empty")
-
-				content, err := os.ReadFile(fp)
-				rtest.OK(t, err)
-				contentString := string(content)
-				rtest.Assert(t, contentString == dataArray[fileIndex], "The file "+currentFile+" exists but the content is not overwritten")
-
-			}
-		})
-	}
-}
-
-func getOrderedAdsNodes(dir string, order []int, allFileNames []string, dataArray []string) []NamedNode {
-
-	getFileNodes := func() []NamedNode {
-		nodes := []NamedNode{}
-
-		for _, index := range order {
-			file := allFileNames[index]
-			nodes = append(nodes, NamedNode{
-				name: file,
-				node: File{
-					ModTime: time.Now(),
-					Data:    dataArray[index],
-				},
-			})
-		}
-
-		return nodes
-	}
-
-	return []NamedNode{
-		{
-			name: dir,
-			node: OrderedDir{
-				Mode:    normalizeFileMode(0750 | os.ModeDir),
-				ModTime: time.Now(),
-				Nodes:   getFileNodes(),
-			},
-		},
-	}
-}
-
-func adsConflictFilter(item string, dstpath string, node *restic.Node) (selectedForRestore bool, childMayBeSelected bool) {
-	switch filepath.ToSlash(item) {
-	case "/dir":
-		childMayBeSelected = true
-	case "/dir/mainadsfile.text":
-		selectedForRestore = true
-		childMayBeSelected = false
-	case "/dir/mainadsfile.text:datastream1:$DATA":
-		selectedForRestore = true
-		childMayBeSelected = false
-	case "/dir/mainadsfile.text:datastream2:$DATA":
-		selectedForRestore = true
-		childMayBeSelected = false
-	case "/dir/dir":
-		selectedForRestore = true
-		childMayBeSelected = true
-	case "/dir/dir:dirstream1:$DATA":
-		selectedForRestore = true
-		childMayBeSelected = false
-	case "/dir/dir:dirstream2:$DATA":
-		selectedForRestore = true
-		childMayBeSelected = false
-	}
-	return selectedForRestore, childMayBeSelected
-}
-
-func setup(t *testing.T, namedNodes []NamedNode) *Restorer {
-
-	repo := repository.TestRepository(t)
-
-	sn, _ := saveOrderedSnapshot(t, repo, OrderedSnapshot{
-		nodes: namedNodes,
-	})
-
-	res := NewRestorer(repo, sn, false, nil)
-
-	return res
-}
-
-func saveDirOrdered(t testing.TB, repo restic.Repository, namedNodes []NamedNode, inode uint64) restic.ID {
-	ctx, cancel := context.WithCancel(context.Background())
-	defer cancel()
-
-	tree := &restic.Tree{}
-	for _, namedNode := range namedNodes {
-		name := namedNode.name
-		n := namedNode.node
-		inode++
-		switch node := n.(type) {
-		case File:
-			fi := n.(File).Inode
-			if fi == 0 {
-				fi = inode
-			}
-			lc := n.(File).Links
-			if lc == 0 {
-				lc = 1
-			}
-			fc := []restic.ID{}
-			if len(n.(File).Data) > 0 {
-				fc = append(fc, saveFile(t, repo, node))
-			}
-			mode := node.Mode
-			if mode == 0 {
-				mode = 0644
-			}
-			err := tree.Insert(&restic.Node{
-				Type:    "file",
-				Mode:    mode,
-				ModTime: node.ModTime,
-				Name:    name,
-				UID:     uint32(os.Getuid()),
-				GID:     uint32(os.Getgid()),
-				Content: fc,
-				Size:    uint64(len(n.(File).Data)),
-				Inode:   fi,
-				Links:   lc,
-			})
-			rtest.OK(t, err)
-		case Dir:
-			id := saveDir(t, repo, node.Nodes, inode)
-
-			mode := node.Mode
-			if mode == 0 {
-				mode = 0755
-			}
-
-			err := tree.Insert(&restic.Node{
-				Type:    "dir",
-				Mode:    mode,
-				ModTime: node.ModTime,
-				Name:    name,
-				UID:     uint32(os.Getuid()),
-				GID:     uint32(os.Getgid()),
-				Subtree: &id,
-			})
-			rtest.OK(t, err)
-		case OrderedDir:
-			id := saveDirOrdered(t, repo, node.Nodes, inode)
-
-			mode := node.Mode
-			if mode == 0 {
-				mode = 0755
-			}
-
-			err := tree.Insert(&restic.Node{
-				Type:    "dir",
-				Mode:    mode,
-				ModTime: node.ModTime,
-				Name:    name,
-				UID:     uint32(os.Getuid()),
-				GID:     uint32(os.Getgid()),
-				Subtree: &id,
-			})
-			rtest.OK(t, err)
-		default:
-			t.Fatalf("unknown node type %T", node)
-		}
-	}
-
-	id, err := restic.SaveTree(ctx, repo, tree)
-	if err != nil {
-		t.Fatal(err)
-	}
-
-	return id
-}
-
-func saveOrderedSnapshot(t testing.TB, repo restic.Repository, snapshot OrderedSnapshot) (*restic.Snapshot, restic.ID) {
-	ctx, cancel := context.WithCancel(context.Background())
-	defer cancel()
-
-	wg, wgCtx := errgroup.WithContext(ctx)
-	repo.StartPackUploader(wgCtx, wg)
-	treeID := saveDirOrdered(t, repo, snapshot.nodes, 1000)
-	err := repo.Flush(ctx)
-	if err != nil {
-		t.Fatal(err)
-	}
-
-	sn, err := restic.NewSnapshot([]string{"test"}, nil, "", time.Now())
-	if err != nil {
-		t.Fatal(err)
-	}
-
-	sn.Tree = &treeID
-	id, err := restic.SaveSnapshot(ctx, repo, sn)
-	if err != nil {
-		t.Fatal(err)
-	}
-
-	return sn, id
->>>>>>> 1743de53
-}+//go:build windows
+// +build windows
+
+package restorer
+
+import (
+	"context"
+	"encoding/json"
+	"math"
+	"os"
+	"path"
+	"path/filepath"
+	"syscall"
+	"testing"
+	"time"
+	"unsafe"
+
+	"github.com/restic/restic/internal/errors"
+	"github.com/restic/restic/internal/repository"
+	"github.com/restic/restic/internal/restic"
+	"github.com/restic/restic/internal/test"
+	rtest "github.com/restic/restic/internal/test"
+	"golang.org/x/sync/errgroup"
+	"golang.org/x/sys/windows"
+)
+
+func getBlockCount(t *testing.T, filename string) int64 {
+	libkernel32 := windows.NewLazySystemDLL("kernel32.dll")
+	err := libkernel32.Load()
+	rtest.OK(t, err)
+	proc := libkernel32.NewProc("GetCompressedFileSizeW")
+	err = proc.Find()
+	rtest.OK(t, err)
+
+	namePtr, err := syscall.UTF16PtrFromString(filename)
+	rtest.OK(t, err)
+
+	result, _, _ := proc.Call(uintptr(unsafe.Pointer(namePtr)), 0)
+
+	const invalidFileSize = uintptr(4294967295)
+	if result == invalidFileSize {
+		return -1
+	}
+
+	return int64(math.Ceil(float64(result) / 512))
+}
+
+type DataStreamInfo struct {
+	name string
+	data string
+}
+
+type NodeInfo struct {
+	DataStreamInfo
+	parentDir   string
+	attributes  FileAttributes
+	Exists      bool
+	IsDirectory bool
+}
+
+func TestFileAttributeCombination(t *testing.T) {
+	testFileAttributeCombination(t, false)
+}
+
+func TestEmptyFileAttributeCombination(t *testing.T) {
+	testFileAttributeCombination(t, true)
+}
+
+func testFileAttributeCombination(t *testing.T, isEmpty bool) {
+	t.Parallel()
+	//Generate combination of 5 attributes.
+	attributeCombinations := generateCombinations(5, []bool{})
+
+	fileName := "TestFile.txt"
+	// Iterate through each attribute combination
+	for _, attr1 := range attributeCombinations {
+
+		//Set up the required file information
+		fileInfo := NodeInfo{
+			DataStreamInfo: getDataStreamInfo(isEmpty, fileName),
+			parentDir:      "dir",
+			attributes:     getFileAttributes(attr1),
+			Exists:         false,
+		}
+
+		//Get the current test name
+		testName := getCombinationTestName(fileInfo, fileName, fileInfo.attributes)
+
+		//Run test
+		t.Run(testName, func(t *testing.T) {
+			mainFilePath := runAttributeTests(t, fileInfo, fileInfo.attributes)
+
+			verifyFileRestores(isEmpty, mainFilePath, t, fileInfo)
+		})
+	}
+}
+
+func generateCombinations(n int, prefix []bool) [][]bool {
+	if n == 0 {
+		// Return a slice containing the current permutation
+		return [][]bool{append([]bool{}, prefix...)}
+	}
+
+	// Generate combinations with True
+	prefixTrue := append(prefix, true)
+	permsTrue := generateCombinations(n-1, prefixTrue)
+
+	// Generate combinations with False
+	prefixFalse := append(prefix, false)
+	permsFalse := generateCombinations(n-1, prefixFalse)
+
+	// Combine combinations with True and False
+	return append(permsTrue, permsFalse...)
+}
+
+func getDataStreamInfo(isEmpty bool, fileName string) DataStreamInfo {
+	var dataStreamInfo DataStreamInfo
+	if isEmpty {
+		dataStreamInfo = DataStreamInfo{
+			name: fileName,
+		}
+	} else {
+		dataStreamInfo = DataStreamInfo{
+			name: fileName,
+			data: "Main file data stream.",
+		}
+	}
+	return dataStreamInfo
+}
+
+func getFileAttributes(values []bool) FileAttributes {
+	return FileAttributes{
+		ReadOnly:  values[0],
+		Hidden:    values[1],
+		System:    values[2],
+		Archive:   values[3],
+		Encrypted: values[4],
+	}
+}
+
+func getCombinationTestName(fi NodeInfo, fileName string, overwriteAttr FileAttributes) string {
+	if fi.attributes.ReadOnly {
+		fileName += "-ReadOnly"
+	}
+	if fi.attributes.Hidden {
+		fileName += "-Hidden"
+	}
+	if fi.attributes.System {
+		fileName += "-System"
+	}
+	if fi.attributes.Archive {
+		fileName += "-Archive"
+	}
+	if fi.attributes.Encrypted {
+		fileName += "-Encrypted"
+	}
+	if fi.Exists {
+		fileName += "-Overwrite"
+		if overwriteAttr.ReadOnly {
+			fileName += "-R"
+		}
+		if overwriteAttr.Hidden {
+			fileName += "-H"
+		}
+		if overwriteAttr.System {
+			fileName += "-S"
+		}
+		if overwriteAttr.Archive {
+			fileName += "-A"
+		}
+		if overwriteAttr.Encrypted {
+			fileName += "-E"
+		}
+	}
+	return fileName
+}
+
+func runAttributeTests(t *testing.T, fileInfo NodeInfo, existingFileAttr FileAttributes) string {
+	testDir := t.TempDir()
+	res, _ := setupWithFileAttributes(t, fileInfo, testDir, existingFileAttr)
+
+	ctx, cancel := context.WithCancel(context.Background())
+	defer cancel()
+
+	err := res.RestoreTo(ctx, testDir)
+	rtest.OK(t, err)
+
+	mainFilePath := path.Join(testDir, fileInfo.parentDir, fileInfo.name)
+	//Verify restore
+	verifyFileAttributes(t, mainFilePath, fileInfo.attributes)
+	return mainFilePath
+}
+
+func setupWithFileAttributes(t *testing.T, nodeInfo NodeInfo, testDir string, existingFileAttr FileAttributes) (*Restorer, []int) {
+	t.Helper()
+	if nodeInfo.Exists {
+		if !nodeInfo.IsDirectory {
+			err := os.MkdirAll(path.Join(testDir, nodeInfo.parentDir), os.ModeDir)
+			rtest.OK(t, err)
+			filepath := path.Join(testDir, nodeInfo.parentDir, nodeInfo.name)
+			if existingFileAttr.Encrypted {
+				err := createEncryptedFileWriteData(filepath, nodeInfo)
+				rtest.OK(t, err)
+			} else {
+				// Write the data to the file
+				file, err := os.OpenFile(path.Clean(filepath), os.O_CREATE|os.O_TRUNC|os.O_WRONLY, 0600)
+				rtest.OK(t, err)
+				_, err = file.Write([]byte(nodeInfo.data))
+				rtest.OK(t, err)
+
+				err = file.Close()
+				rtest.OK(t, err)
+			}
+		} else {
+			err := os.MkdirAll(path.Join(testDir, nodeInfo.parentDir, nodeInfo.name), os.ModeDir)
+			rtest.OK(t, err)
+		}
+
+		pathPointer, err := syscall.UTF16PtrFromString(path.Join(testDir, nodeInfo.parentDir, nodeInfo.name))
+		rtest.OK(t, err)
+		syscall.SetFileAttributes(pathPointer, getAttributeValue(&existingFileAttr))
+	}
+
+	index := 0
+
+	order := []int{}
+	streams := []DataStreamInfo{}
+	if !nodeInfo.IsDirectory {
+		order = append(order, index)
+		index++
+		streams = append(streams, nodeInfo.DataStreamInfo)
+	}
+	return setup(t, getNodes(nodeInfo.parentDir, nodeInfo.name, order, streams, nodeInfo.IsDirectory, &nodeInfo.attributes)), order
+}
+
+func createEncryptedFileWriteData(filepath string, fileInfo NodeInfo) (err error) {
+	var ptr *uint16
+	if ptr, err = windows.UTF16PtrFromString(filepath); err != nil {
+		return err
+	}
+	var handle windows.Handle
+	//Create the file with encrypted flag
+	if handle, err = windows.CreateFile(ptr, uint32(windows.GENERIC_READ|windows.GENERIC_WRITE), uint32(windows.FILE_SHARE_READ), nil, uint32(windows.CREATE_ALWAYS), windows.FILE_ATTRIBUTE_ENCRYPTED, 0); err != nil {
+		return err
+	}
+	//Write data to file
+	if _, err = windows.Write(handle, []byte(fileInfo.data)); err != nil {
+		return err
+	}
+	//Close handle
+	return windows.CloseHandle(handle)
+}
+
+func setup(t *testing.T, nodesMap map[string]Node) *Restorer {
+	repo := repository.TestRepository(t)
+	getFileAttributes := func(attr *FileAttributes, isDir bool) (genericAttributes map[restic.GenericAttributeType]json.RawMessage) {
+		if attr == nil {
+			return
+		}
+
+		fileattr := getAttributeValue(attr)
+
+		if isDir {
+			//If the node is a directory add FILE_ATTRIBUTE_DIRECTORY to attributes
+			fileattr |= windows.FILE_ATTRIBUTE_DIRECTORY
+		}
+		attrs, err := restic.WindowsAttrsToGenericAttributes(restic.WindowsAttributes{FileAttributes: &fileattr})
+		test.OK(t, err)
+		return attrs
+	}
+	sn, _ := saveSnapshot(t, repo, Snapshot{
+		Nodes: nodesMap,
+	}, getFileAttributes)
+	res := NewRestorer(repo, sn, false, nil)
+	return res
+}
+
+func getAttributeValue(attr *FileAttributes) uint32 {
+	var fileattr uint32
+	if attr.ReadOnly {
+		fileattr |= windows.FILE_ATTRIBUTE_READONLY
+	}
+	if attr.Hidden {
+		fileattr |= windows.FILE_ATTRIBUTE_HIDDEN
+	}
+	if attr.Encrypted {
+		fileattr |= windows.FILE_ATTRIBUTE_ENCRYPTED
+	}
+	if attr.Archive {
+		fileattr |= windows.FILE_ATTRIBUTE_ARCHIVE
+	}
+	if attr.System {
+		fileattr |= windows.FILE_ATTRIBUTE_SYSTEM
+	}
+	return fileattr
+}
+
+func getNodes(dir string, mainNodeName string, order []int, streams []DataStreamInfo, isDirectory bool, attributes *FileAttributes) map[string]Node {
+	var mode os.FileMode
+	if isDirectory {
+		mode = os.FileMode(2147484159)
+	} else {
+		if attributes != nil && attributes.ReadOnly {
+			mode = os.FileMode(0o444)
+		} else {
+			mode = os.FileMode(0o666)
+		}
+	}
+
+	getFileNodes := func() map[string]Node {
+		nodes := map[string]Node{}
+		if isDirectory {
+			//Add a directory node at the same level as the other streams
+			nodes[mainNodeName] = Dir{
+				ModTime:    time.Now(),
+				attributes: attributes,
+				Mode:       mode,
+			}
+		}
+
+		if len(streams) > 0 {
+			for _, index := range order {
+				stream := streams[index]
+
+				var attr *FileAttributes = nil
+				if mainNodeName == stream.name {
+					attr = attributes
+				} else if attributes != nil && attributes.Encrypted {
+					//Set encrypted attribute
+					attr = &FileAttributes{Encrypted: true}
+				}
+
+				nodes[stream.name] = File{
+					ModTime:    time.Now(),
+					Data:       stream.data,
+					Mode:       mode,
+					attributes: attr,
+				}
+			}
+		}
+		return nodes
+	}
+
+	return map[string]Node{
+		dir: Dir{
+			Mode:    normalizeFileMode(0750 | mode),
+			ModTime: time.Now(),
+			Nodes:   getFileNodes(),
+		},
+	}
+}
+
+type AdsTestInfo struct {
+	dirName         string
+	fileOrder       []int
+	fileStreamNames []string
+	Overwrite       bool
+}
+
+type NamedNode struct {
+	name string
+	node Node
+}
+
+type OrderedSnapshot struct {
+	nodes []NamedNode
+}
+
+type OrderedDir struct {
+	Nodes   []NamedNode
+	Mode    os.FileMode
+	ModTime time.Time
+}
+
+func TestOrderedAdsFile(t *testing.T) {
+
+	files := []string{"mainadsfile.text", "mainadsfile.text:datastream1:$DATA", "mainadsfile.text:datastream2:$DATA"}
+	dataArray := []string{"Main file data.", "First data stream.", "Second data stream."}
+	var tests = map[string]AdsTestInfo{
+		"main-stream-first": {
+			dirName: "dir", fileStreamNames: files,
+			fileOrder: []int{0, 1, 2},
+		},
+		"second-stream-first": {
+			dirName: "dir", fileStreamNames: files,
+			fileOrder: []int{1, 0, 2},
+		},
+		"main-stream-first-already-exists": {
+			dirName: "dir", fileStreamNames: files,
+			fileOrder: []int{0, 1, 2},
+			Overwrite: true,
+		},
+		"second-stream-first-already-exists": {
+			dirName: "dir", fileStreamNames: files,
+			fileOrder: []int{1, 0, 2},
+			Overwrite: true,
+		},
+	}
+
+	ctx, cancel := context.WithCancel(context.Background())
+	defer cancel()
+	for name, test := range tests {
+		t.Run(name, func(t *testing.T) {
+			tempdir := rtest.TempDir(t)
+
+			nodes := getOrderedAdsNodes(test.dirName, test.fileOrder, test.fileStreamNames[:], dataArray)
+
+			res := setup(t, nodes)
+
+			if test.Overwrite {
+
+				os.Mkdir(path.Join(tempdir, test.dirName), os.ModeDir)
+				//Create existing files
+				for _, f := range files {
+					data := []byte("This is some dummy data.")
+
+					filepath := path.Join(tempdir, test.dirName, f)
+					// Write the data to the file
+					err := os.WriteFile(path.Clean(filepath), data, 0644)
+					rtest.OK(t, err)
+				}
+			}
+
+			res.SelectFilter = adsConflictFilter
+
+			err := res.RestoreTo(ctx, tempdir)
+			rtest.OK(t, err)
+
+			for _, fileIndex := range test.fileOrder {
+				currentFile := test.fileStreamNames[fileIndex]
+
+				fp := path.Join(tempdir, test.dirName, currentFile)
+
+				fi, err1 := os.Stat(fp)
+				rtest.Assert(t, !errors.Is(err1, os.ErrNotExist), "The file "+currentFile+" does not exist")
+
+				size := fi.Size()
+				rtest.Assert(t, size > 0, "The file "+currentFile+" exists but is empty")
+
+				content, err := os.ReadFile(fp)
+				rtest.OK(t, err)
+				contentString := string(content)
+				rtest.Assert(t, contentString == dataArray[fileIndex], "The file "+currentFile+" exists but the content is not overwritten")
+
+			}
+		})
+	}
+}
+
+func getOrderedAdsNodes(dir string, order []int, allFileNames []string, dataArray []string) []NamedNode {
+
+	getFileNodes := func() []NamedNode {
+		nodes := []NamedNode{}
+
+		for _, index := range order {
+			file := allFileNames[index]
+			nodes = append(nodes, NamedNode{
+				name: file,
+				node: File{
+					ModTime: time.Now(),
+					Data:    dataArray[index],
+				},
+			})
+		}
+
+		return nodes
+	}
+
+	return []NamedNode{
+		{
+			name: dir,
+			node: OrderedDir{
+				Mode:    normalizeFileMode(0750 | os.ModeDir),
+				ModTime: time.Now(),
+				Nodes:   getFileNodes(),
+			},
+		},
+	}
+}
+
+func verifyFileAttributes(t *testing.T, mainFilePath string, attr FileAttributes) {
+	ptr, err := windows.UTF16PtrFromString(mainFilePath)
+	rtest.OK(t, err)
+	//Get file attributes using syscall
+	fileAttributes, err := syscall.GetFileAttributes(ptr)
+	rtest.OK(t, err)
+	//Test positive and negative scenarios
+	if attr.ReadOnly {
+		rtest.Assert(t, fileAttributes&windows.FILE_ATTRIBUTE_READONLY != 0, "Expected read only attibute.")
+	} else {
+		rtest.Assert(t, fileAttributes&windows.FILE_ATTRIBUTE_READONLY == 0, "Unexpected read only attibute.")
+	}
+	if attr.Hidden {
+		rtest.Assert(t, fileAttributes&windows.FILE_ATTRIBUTE_HIDDEN != 0, "Expected hidden attibute.")
+	} else {
+		rtest.Assert(t, fileAttributes&windows.FILE_ATTRIBUTE_HIDDEN == 0, "Unexpected hidden attibute.")
+	}
+	if attr.System {
+		rtest.Assert(t, fileAttributes&windows.FILE_ATTRIBUTE_SYSTEM != 0, "Expected system attibute.")
+	} else {
+		rtest.Assert(t, fileAttributes&windows.FILE_ATTRIBUTE_SYSTEM == 0, "Unexpected system attibute.")
+	}
+	if attr.Archive {
+		rtest.Assert(t, fileAttributes&windows.FILE_ATTRIBUTE_ARCHIVE != 0, "Expected archive attibute.")
+	} else {
+		rtest.Assert(t, fileAttributes&windows.FILE_ATTRIBUTE_ARCHIVE == 0, "Unexpected archive attibute.")
+	}
+	if attr.Encrypted {
+		rtest.Assert(t, fileAttributes&windows.FILE_ATTRIBUTE_ENCRYPTED != 0, "Expected encrypted attibute.")
+	} else {
+		rtest.Assert(t, fileAttributes&windows.FILE_ATTRIBUTE_ENCRYPTED == 0, "Unexpected encrypted attibute.")
+	}
+}
+
+func verifyFileRestores(isEmpty bool, mainFilePath string, t *testing.T, fileInfo NodeInfo) {
+	if isEmpty {
+		_, err1 := os.Stat(mainFilePath)
+		rtest.Assert(t, !errors.Is(err1, os.ErrNotExist), "The file "+fileInfo.name+" does not exist")
+	} else {
+
+		verifyMainFileRestore(t, mainFilePath, fileInfo)
+	}
+}
+
+func verifyMainFileRestore(t *testing.T, mainFilePath string, fileInfo NodeInfo) {
+	fi, err1 := os.Stat(mainFilePath)
+	rtest.Assert(t, !errors.Is(err1, os.ErrNotExist), "The file "+fileInfo.name+" does not exist")
+
+	size := fi.Size()
+	rtest.Assert(t, size > 0, "The file "+fileInfo.name+" exists but is empty")
+
+	content, err := os.ReadFile(mainFilePath)
+	rtest.OK(t, err)
+	rtest.Assert(t, string(content) == fileInfo.data, "The file "+fileInfo.name+" exists but the content is not overwritten")
+}
+
+func TestDirAttributeCombination(t *testing.T) {
+	t.Parallel()
+	attributeCombinations := generateCombinations(4, []bool{})
+
+	dirName := "TestDir"
+	// Iterate through each attribute combination
+	for _, attr1 := range attributeCombinations {
+
+		//Set up the required directory information
+		dirInfo := NodeInfo{
+			DataStreamInfo: DataStreamInfo{
+				name: dirName,
+			},
+			parentDir:   "dir",
+			attributes:  getDirFileAttributes(attr1),
+			Exists:      false,
+			IsDirectory: true,
+		}
+
+		//Get the current test name
+		testName := getCombinationTestName(dirInfo, dirName, dirInfo.attributes)
+
+		//Run test
+		t.Run(testName, func(t *testing.T) {
+			mainDirPath := runAttributeTests(t, dirInfo, dirInfo.attributes)
+
+			//Check directory exists
+			_, err1 := os.Stat(mainDirPath)
+			rtest.Assert(t, !errors.Is(err1, os.ErrNotExist), "The directory "+dirInfo.name+" does not exist")
+		})
+	}
+}
+
+func getDirFileAttributes(values []bool) FileAttributes {
+	return FileAttributes{
+		// readonly not valid for directories
+		Hidden:    values[0],
+		System:    values[1],
+		Archive:   values[2],
+		Encrypted: values[3],
+	}
+}
+
+func TestFileAttributeCombinationsOverwrite(t *testing.T) {
+	testFileAttributeCombinationsOverwrite(t, false)
+}
+
+func TestEmptyFileAttributeCombinationsOverwrite(t *testing.T) {
+	testFileAttributeCombinationsOverwrite(t, true)
+}
+
+func testFileAttributeCombinationsOverwrite(t *testing.T, isEmpty bool) {
+	t.Parallel()
+	//Get attribute combinations
+	attributeCombinations := generateCombinations(5, []bool{})+
+	//Get overwrite file attribute combinations
+	overwriteCombinations := generateCombinations(5, []bool{})
+
+	fileName := "TestOverwriteFile"
+
+	//Iterate through each attribute combination
+	for _, attr1 := range attributeCombinations {
+
+		fileInfo := NodeInfo{
+			DataStreamInfo: getDataStreamInfo(isEmpty, fileName),
+			parentDir:      "dir",
+			attributes:     getFileAttributes(attr1),
+			Exists:         true,
+		}
+
+		overwriteFileAttributes := []FileAttributes{}
+
+		for _, overwrite := range overwriteCombinations {
+			overwriteFileAttributes = append(overwriteFileAttributes, getFileAttributes(overwrite))
+		}
+
+		//Iterate through each overwrite attribute combination
+		for _, overwriteFileAttr := range overwriteFileAttributes {
+			//Get the test name
+			testName := getCombinationTestName(fileInfo, fileName, overwriteFileAttr)
+
+			//Run test
+			t.Run(testName, func(t *testing.T) {
+				mainFilePath := runAttributeTests(t, fileInfo, overwriteFileAttr)
+
+				verifyFileRestores(isEmpty, mainFilePath, t, fileInfo)
+			})
+		}
+	}
+}
+
+func TestDirAttributeCombinationsOverwrite(t *testing.T) {
+	t.Parallel()
+	//Get attribute combinations
+	attributeCombinations := generateCombinations(4, []bool{})
+	//Get overwrite dir attribute combinations
+	overwriteCombinations := generateCombinations(4, []bool{})
+
+	dirName := "TestOverwriteDir"
+
+	//Iterate through each attribute combination
+	for _, attr1 := range attributeCombinations {
+
+		dirInfo := NodeInfo{
+			DataStreamInfo: DataStreamInfo{
+				name: dirName,
+			},
+			parentDir:   "dir",
+			attributes:  getDirFileAttributes(attr1),
+			Exists:      true,
+			IsDirectory: true,
+		}
+
+		overwriteDirFileAttributes := []FileAttributes{}
+
+		for _, overwrite := range overwriteCombinations {
+			overwriteDirFileAttributes = append(overwriteDirFileAttributes, getDirFileAttributes(overwrite))
+		}
+
+		//Iterate through each overwrite attribute combinations
+		for _, overwriteDirAttr := range overwriteDirFileAttributes {
+			//Get the test name
+			testName := getCombinationTestName(dirInfo, dirName, overwriteDirAttr)
+
+			//Run test
+			t.Run(testName, func(t *testing.T) {
+				mainDirPath := runAttributeTests(t, dirInfo, dirInfo.attributes)
+
+				//Check directory exists
+				_, err1 := os.Stat(mainDirPath)
+				rtest.Assert(t, !errors.Is(err1, os.ErrNotExist), "The directory "+dirInfo.name+" does not exist")
+			})
+		}
+	}
+}
+
+func adsConflictFilter(item string, dstpath string, node *restic.Node) (selectedForRestore bool, childMayBeSelected bool) {
+	switch filepath.ToSlash(item) {
+	case "/dir":
+		childMayBeSelected = true
+	case "/dir/mainadsfile.text":
+		selectedForRestore = true
+		childMayBeSelected = false
+	case "/dir/mainadsfile.text:datastream1:$DATA":
+		selectedForRestore = true
+		childMayBeSelected = false
+	case "/dir/mainadsfile.text:datastream2:$DATA":
+		selectedForRestore = true
+		childMayBeSelected = false
+	case "/dir/dir":
+		selectedForRestore = true
+		childMayBeSelected = true
+	case "/dir/dir:dirstream1:$DATA":
+		selectedForRestore = true
+		childMayBeSelected = false
+	case "/dir/dir:dirstream2:$DATA":
+		selectedForRestore = true
+		childMayBeSelected = false
+	}
+	return selectedForRestore, childMayBeSelected
+}
+
+func setup(t *testing.T, namedNodes []NamedNode) *Restorer {
+
+	repo := repository.TestRepository(t)
+
+	sn, _ := saveOrderedSnapshot(t, repo, OrderedSnapshot{
+		nodes: namedNodes,
+	})
+
+	res := NewRestorer(repo, sn, false, nil)
+
+	return res
+}
+
+func saveDirOrdered(t testing.TB, repo restic.Repository, namedNodes []NamedNode, inode uint64) restic.ID {
+	ctx, cancel := context.WithCancel(context.Background())
+	defer cancel()
+
+	tree := &restic.Tree{}
+	for _, namedNode := range namedNodes {
+		name := namedNode.name
+		n := namedNode.node
+		inode++
+		switch node := n.(type) {
+		case File:
+			fi := n.(File).Inode
+			if fi == 0 {
+				fi = inode
+			}
+			lc := n.(File).Links
+			if lc == 0 {
+				lc = 1
+			}
+			fc := []restic.ID{}
+			if len(n.(File).Data) > 0 {
+				fc = append(fc, saveFile(t, repo, node))
+			}
+			mode := node.Mode
+			if mode == 0 {
+				mode = 0644
+			}
+			err := tree.Insert(&restic.Node{
+				Type:    "file",
+				Mode:    mode,
+				ModTime: node.ModTime,
+				Name:    name,
+				UID:     uint32(os.Getuid()),
+				GID:     uint32(os.Getgid()),
+				Content: fc,
+				Size:    uint64(len(n.(File).Data)),
+				Inode:   fi,
+				Links:   lc,
+			})
+			rtest.OK(t, err)
+		case Dir:
+			id := saveDir(t, repo, node.Nodes, inode)
+
+			mode := node.Mode
+			if mode == 0 {
+				mode = 0755
+			}
+
+			err := tree.Insert(&restic.Node{
+				Type:    "dir",
+				Mode:    mode,
+				ModTime: node.ModTime,
+				Name:    name,
+				UID:     uint32(os.Getuid()),
+				GID:     uint32(os.Getgid()),
+				Subtree: &id,
+			})
+			rtest.OK(t, err)
+		case OrderedDir:
+			id := saveDirOrdered(t, repo, node.Nodes, inode)
+
+			mode := node.Mode
+			if mode == 0 {
+				mode = 0755
+			}
+
+			err := tree.Insert(&restic.Node{
+				Type:    "dir",
+				Mode:    mode,
+				ModTime: node.ModTime,
+				Name:    name,
+				UID:     uint32(os.Getuid()),
+				GID:     uint32(os.Getgid()),
+				Subtree: &id,
+			})
+			rtest.OK(t, err)
+		default:
+			t.Fatalf("unknown node type %T", node)
+		}
+	}
+
+	id, err := restic.SaveTree(ctx, repo, tree)
+	if err != nil {
+		t.Fatal(err)
+	}
+
+	return id
+}
+
+func saveOrderedSnapshot(t testing.TB, repo restic.Repository, snapshot OrderedSnapshot) (*restic.Snapshot, restic.ID) {
+	ctx, cancel := context.WithCancel(context.Background())
+	defer cancel()
+
+	wg, wgCtx := errgroup.WithContext(ctx)
+	repo.StartPackUploader(wgCtx, wg)
+	treeID := saveDirOrdered(t, repo, snapshot.nodes, 1000)
+	err := repo.Flush(ctx)
+	if err != nil {
+		t.Fatal(err)
+	}
+
+	sn, err := restic.NewSnapshot([]string{"test"}, nil, "", time.Now())
+	if err != nil {
+		t.Fatal(err)
+	}
+
+	sn.Tree = &treeID
+	id, err := restic.SaveSnapshot(ctx, repo, sn)
+	if err != nil {
+		t.Fatal(err)
+	}
+
+	return sn, id
+}