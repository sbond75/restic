package archiver

import (
	"context"
	"os"
	"path"
	"path/filepath"
	"runtime"
	"sort"
	"strings"
	"testing"
	"time"

	"github.com/restic/restic/internal/debug"
	"github.com/restic/restic/internal/fs"
	"github.com/restic/restic/internal/restic"
)

// TestSnapshot creates a new snapshot of path.
func TestSnapshot(t testing.TB, repo restic.Repository, path string, parent *restic.ID) *restic.Snapshot {
	arch := New(repo, fs.Local{}, Options{})
	opts := SnapshotOptions{
		Time:     time.Now(),
		Hostname: "localhost",
		Tags:     []string{"test"},
	}
	if parent != nil {
		sn, err := restic.LoadSnapshot(context.TODO(), repo, *parent)
		if err != nil {
			t.Fatal(err)
		}
		opts.ParentSnapshot = sn
	}
	sn, _, _, err := arch.Snapshot(context.TODO(), []string{path}, opts)
	if err != nil {
		t.Fatal(err)
	}
	return sn
}

// TestDir describes a directory structure to create for a test.
type TestDir map[string]interface{}

func (d TestDir) String() string {
	return "<Dir>"
}

// TestFile describes a file created for a test.
type TestFile struct {
	Content string
}

func (f TestFile) String() string {
	return "<File>"
}

// TestSymlink describes a symlink created for a test.
type TestSymlink struct {
	Target string
}

func (s TestSymlink) String() string {
	return "<Symlink>"
}

// TestHardlink describes a hardlink created for a test.
type TestHardlink struct {
	Target string
}

func (s TestHardlink) String() string {
	return "<Hardlink>"
}

// TestCreateFiles creates a directory structure described by dir at target,
// which must already exist. On Windows, symlinks aren't created.
func TestCreateFiles(t testing.TB, target string, dir TestDir) {
	t.Helper()
<<<<<<< HEAD

	// ensure a stable order such that it can be guaranteed that a hardlink target already exists
	var names []string
	for name := range dir {
		names = append(names, name)
	}
	sort.Strings(names)

	for _, name := range names {
		item := dir[name]
		targetPath := filepath.Join(target, name)
=======
	for name, item := range dir {
		targetPath := getTargetPath(target, name)
>>>>>>> 1743de53

		switch it := item.(type) {
		case TestFile:
			err := writeFile(t, targetPath, it.Content)
			if err != nil {
				t.Fatal(err)
			}
		case TestSymlink:
			err := fs.Symlink(filepath.FromSlash(it.Target), targetPath)
			if err != nil {
				t.Fatal(err)
			}
		case TestHardlink:
			err := fs.Link(filepath.Join(target, filepath.FromSlash(it.Target)), targetPath)
			if err != nil {
				t.Fatal(err)
			}
		case TestDir:
			err := fs.Mkdir(targetPath, 0755)
			if err != nil {
				t.Fatal(err)
			}

			TestCreateFiles(t, targetPath, it)
		}
	}
}

// TestWalkFunc is used by TestWalkFiles to traverse the dir. When an error is
// returned, traversal stops and the surrounding test is marked as failed.
type TestWalkFunc func(path string, item interface{}) error

// TestWalkFiles runs fn for each file/directory in dir, the filename will be
// constructed with target as the prefix. Symlinks on Windows are ignored.
func TestWalkFiles(t testing.TB, target string, dir TestDir, fn TestWalkFunc) {
	t.Helper()
	for name, item := range dir {
		targetPath := filepath.Join(target, name)

		err := fn(targetPath, item)
		if err != nil {
			t.Fatalf("TestWalkFunc returned error for %v: %v", targetPath, err)
			return
		}

		if dir, ok := item.(TestDir); ok {
			TestWalkFiles(t, targetPath, dir, fn)
		}
	}
}

// fixpath removes UNC paths (starting with `\\?`) on windows. On Linux, it's a noop.
func fixpath(item string) string {
	if runtime.GOOS != "windows" {
		return item
	}
	if strings.HasPrefix(item, `\\?`) {
		return item[4:]
	}
	return item
}

// TestEnsureFiles tests if the directory structure at target is the same as
// described in dir.
func TestEnsureFiles(t testing.TB, target string, dir TestDir) {
	t.Helper()
	pathsChecked := make(map[string]struct{})

	// first, test that all items are there
	TestWalkFiles(t, target, dir, func(path string, item interface{}) error {
		fi, err := fs.Lstat(path)
		if err != nil {
			return err
		}

		switch node := item.(type) {
		case TestDir:
			if !fi.IsDir() {
				t.Errorf("is not a directory: %v", path)
			}
			return nil
		case TestFile:
			if !fs.IsRegularFile(fi) {
				t.Errorf("is not a regular file: %v", path)
				return nil
			}

			content, err := os.ReadFile(path)
			if err != nil {
				return err
			}

			if string(content) != node.Content {
				t.Errorf("wrong content for %v, want %q, got %q", path, node.Content, content)
			}
		case TestSymlink:
			if fi.Mode()&os.ModeType != os.ModeSymlink {
				t.Errorf("is not a symlink: %v", path)
				return nil
			}

			target, err := fs.Readlink(path)
			if err != nil {
				return err
			}

			if target != node.Target {
				t.Errorf("wrong target for %v, want %v, got %v", path, node.Target, target)
			}
		}

		pathsChecked[path] = struct{}{}

		for parent := filepath.Dir(path); parent != target; parent = filepath.Dir(parent) {
			pathsChecked[parent] = struct{}{}
		}

		return nil
	})

	// then, traverse the directory again, looking for additional files
	err := fs.Walk(target, func(path string, fi os.FileInfo, err error) error {
		if err != nil {
			return err
		}

		path = fixpath(path)

		if path == target {
			return nil
		}

		_, ok := pathsChecked[path]
		if !ok {
			t.Errorf("additional item found: %v %v", path, fi.Mode())
		}

		return nil
	})
	if err != nil {
		t.Fatal(err)
	}
}

// TestEnsureFileContent checks if the file in the repo is the same as file.
func TestEnsureFileContent(ctx context.Context, t testing.TB, repo restic.BlobLoader, filename string, node *restic.Node, file TestFile) {
	if int(node.Size) != len(file.Content) {
		t.Fatalf("%v: wrong node size: want %d, got %d", filename, node.Size, len(file.Content))
		return
	}

	content := make([]byte, len(file.Content))
	pos := 0
	for _, id := range node.Content {
		part, err := repo.LoadBlob(ctx, restic.DataBlob, id, content[pos:])
		if err != nil {
			t.Fatalf("error loading blob %v: %v", id.Str(), err)
			return
		}

		copy(content[pos:pos+len(part)], part)
		pos += len(part)
	}

	content = content[:pos]

	if string(content) != file.Content {
		t.Fatalf("%v: wrong content returned, want %q, got %q", filename, file.Content, content)
	}
}

// TestEnsureTree checks that the tree ID in the repo matches dir. On Windows,
// Symlinks are ignored.
func TestEnsureTree(ctx context.Context, t testing.TB, prefix string, repo restic.BlobLoader, treeID restic.ID, dir TestDir) {
	t.Helper()

	tree, err := restic.LoadTree(ctx, repo, treeID)
	if err != nil {
		t.Fatal(err)
		return
	}

	var nodeNames []string
	for _, node := range tree.Nodes {
		nodeNames = append(nodeNames, node.Name)
	}
	debug.Log("%v (%v) %v", prefix, treeID.Str(), nodeNames)

	checked := make(map[string]struct{})
	for _, node := range tree.Nodes {
		nodePrefix := path.Join(prefix, node.Name)

		entry, ok := dir[node.Name]
		if !ok {
			t.Errorf("unexpected tree node %q found, want: %#v", node.Name, dir)
			return
		}

		checked[node.Name] = struct{}{}

		switch e := entry.(type) {
		case TestDir:
			if node.Type != "dir" {
				t.Errorf("tree node %v has wrong type %q, want %q", nodePrefix, node.Type, "dir")
				return
			}

			if node.Subtree == nil {
				t.Errorf("tree node %v has nil subtree", nodePrefix)
				return
			}

			TestEnsureTree(ctx, t, path.Join(prefix, node.Name), repo, *node.Subtree, e)
		case TestFile:
			if node.Type != "file" {
				t.Errorf("tree node %v has wrong type %q, want %q", nodePrefix, node.Type, "file")
			}
			TestEnsureFileContent(ctx, t, repo, nodePrefix, node, e)
		case TestSymlink:
			if node.Type != "symlink" {
				t.Errorf("tree node %v has wrong type %q, want %q", nodePrefix, node.Type, "file")
			}

			if e.Target != node.LinkTarget {
				t.Errorf("symlink %v has wrong target, want %q, got %q", nodePrefix, e.Target, node.LinkTarget)
			}
		}
	}

	for name := range dir {
		_, ok := checked[name]
		if !ok {
			t.Errorf("tree %v: expected node %q not found, has: %v", prefix, name, nodeNames)
		}
	}
}

// TestEnsureSnapshot tests if the snapshot in the repo has exactly the same
// structure as dir. On Windows, Symlinks are ignored.
func TestEnsureSnapshot(t testing.TB, repo restic.Repository, snapshotID restic.ID, dir TestDir) {
	t.Helper()
	ctx, cancel := context.WithCancel(context.Background())
	defer cancel()

	sn, err := restic.LoadSnapshot(ctx, repo, snapshotID)
	if err != nil {
		t.Fatal(err)
		return
	}

	if sn.Tree == nil {
		t.Fatal("snapshot has nil tree ID")
		return
	}

	TestEnsureTree(ctx, t, "/", repo, *sn.Tree, dir)
}<|MERGE_RESOLUTION|>--- conflicted
+++ resolved
@@ -76,7 +76,6 @@
 // which must already exist. On Windows, symlinks aren't created.
 func TestCreateFiles(t testing.TB, target string, dir TestDir) {
 	t.Helper()
-<<<<<<< HEAD
 
 	// ensure a stable order such that it can be guaranteed that a hardlink target already exists
 	var names []string
@@ -87,11 +86,6 @@
 
 	for _, name := range names {
 		item := dir[name]
-		targetPath := filepath.Join(target, name)
-=======
-	for name, item := range dir {
-		targetPath := getTargetPath(target, name)
->>>>>>> 1743de53
 
 		switch it := item.(type) {
 		case TestFile:
